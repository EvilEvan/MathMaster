--- conflicted
+++ resolved
@@ -61,12 +61,12 @@
  cursor/fix-duplicate-resize-event-listeners-6887
  cursor/fix-duplicate-window-resize-event-listeners-d98a
         
-<<<<<<< HEAD
-=======
+ cursor/fix-duplicate-window-resize-event-listeners-d98a
+
         // Setup resize handler - store reference for proper cleanup
         this.resizeHandler = () => this.resizeCanvas();
         window.addEventListener('resize', this.resizeHandler);
->>>>>>> e99e2d1a
+ main
 
 
 
@@ -732,12 +732,9 @@
             this.characterSystem.destroy();
         }
         
-<<<<<<< HEAD
- cursor/fix-duplicate-resize-event-listeners-6887
-        // Clean up event listener for window resize
-        // Clean up event listeners for resize
- cursor/fix-duplicate-window-resize-event-listeners-d98a
-=======
+cursor/fix-duplicate-window-resize-event-listeners-d98a
+ 
+
  cursor/fix-git-merge-conflict-syntax-errors-a6df
         // Clean up event listeners
 
@@ -747,7 +744,7 @@
             window.removeEventListener('resize', this.resizeHandler);
         }
 
->>>>>>> e99e2d1a
+ main
         if (this.boundResizeHandler) {
             window.removeEventListener('resize', this.boundResizeHandler);
         }
