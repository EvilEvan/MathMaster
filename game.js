--- conflicted
+++ resolved
@@ -55,11 +55,11 @@
         
         // Set canvas size
         this.resizeCanvas();
-<<<<<<< HEAD
 cursor/fix-duplicate-resize-event-listeners-ab2a
-=======
+cursor/fix-duplicate-resize-event-listeners-ab2a
+
  cursor/fix-duplicate-resize-event-listeners-6887
->>>>>>> 59d95748
+ cursor/fix-duplicate-window-resize-event-listeners-d98a
         
 
 
