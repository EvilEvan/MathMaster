--- conflicted
+++ resolved
@@ -55,11 +55,11 @@
         
         // Set canvas size
         this.resizeCanvas();
-<<<<<<< HEAD
-        
-=======
+cursor/fix-duplicate-resize-event-listeners-ab2a
+        
 
->>>>>>> 5219599a
+
+ cursor/fix-duplicate-window-resize-event-listeners-d98a
         // Setup resize handler using a stable function reference for proper cleanup
         this.boundResizeHandler = this.resizeCanvas.bind(this);
         window.addEventListener('resize', this.boundResizeHandler);
