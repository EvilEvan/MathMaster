--- conflicted
+++ resolved
@@ -56,15 +56,15 @@
         // Set canvas size
         this.resizeCanvas();
         
-<<<<<<< HEAD
+cursor/fix-duplicate-window-resize-event-listeners-d98a
         // Setup resize handler using a stable function reference for proper cleanup
         this.boundResizeHandler = this.resizeCanvas.bind(this);
         window.addEventListener('resize', this.boundResizeHandler);
-=======
+
         // Setup resize handler - store reference for proper cleanup
         this.resizeHandler = () => this.resizeCanvas();
         window.addEventListener('resize', this.resizeHandler);
->>>>>>> beb82bee
+cursor/fix-git-merge-conflict-syntax-errors-c9ad
     }
     
     resizeCanvas() {
@@ -722,13 +722,12 @@
         }
         
         // Clean up event listeners for resize
-<<<<<<< HEAD
+cursor/fix-duplicate-window-resize-event-listeners-d98a
         if (this.boundResizeHandler) {
             window.removeEventListener('resize', this.boundResizeHandler);
-=======
+
         if (this.resizeHandler) {
-            window.removeEventListener('resize', this.resizeHandler);
->>>>>>> beb82bee
+            window.removeEventListener('resize', this.resizeHandler); cursor/fix-git-merge-conflict-syntax-errors-c9ad
         }
     }
 }
