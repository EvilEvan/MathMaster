--- conflicted
+++ resolved
@@ -55,7 +55,7 @@
         
         // Set canvas size
         this.resizeCanvas();
-<<<<<<< HEAD
+
         
         // Setup resize handler using a stable function reference for proper cleanup
         this.boundResizeHandler = this.resizeCanvas.bind(this);
@@ -64,12 +64,6 @@
         // Setup resize handler - store reference for proper cleanup
         this.resizeHandler = () => this.resizeCanvas();
         window.addEventListener('resize', this.resizeHandler);
-=======
-
-        // Setup resize handler using a stable function reference for proper cleanup
-        this.boundResizeHandler = this.resizeCanvas.bind(this);
-        window.addEventListener('resize', this.boundResizeHandler);
->>>>>>> 4a1f04bf
     }
     
     resizeCanvas() {
@@ -729,13 +723,12 @@
         // Clean up event listeners for resize
         if (this.boundResizeHandler) {
             window.removeEventListener('resize', this.boundResizeHandler);
-<<<<<<< HEAD
+
         }
         
         if (this.resizeHandler) {
             window.removeEventListener('resize', this.resizeHandler);
-=======
->>>>>>> 4a1f04bf
+
         }
     }
 }
