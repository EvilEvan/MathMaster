--- conflicted
+++ resolved
@@ -719,11 +719,11 @@
             this.characterSystem.destroy();
         }
         
-<<<<<<< HEAD
+ cursor/fix-git-merge-conflict-syntax-errors-a6df
         // Clean up event listeners
-=======
+
         // Clean up event listeners for resize
->>>>>>> eba8267a
+ main
         if (this.resizeHandler) {
             window.removeEventListener('resize', this.resizeHandler);
         }
